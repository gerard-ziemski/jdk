--- conflicted
+++ resolved
@@ -2245,15 +2245,11 @@
   // Could have called pd_reserve_memory() followed by replace_existing_mapping_with_file_mapping(),
   // but AIX may use SHM in which case its more trouble to detach the segment and remap memory to the file.
   // On all current implementations null is interpreted as any available address.
-<<<<<<< HEAD
-  return os::map_memory_to_file(nullptr /* addr */, bytes, file_desc, flag);
-=======
-  char* result = os::map_memory_to_file(nullptr /* addr */, bytes, file_desc);
+  char* result = os::map_memory_to_file(nullptr /* addr */, bytes, file_desc, mem_tag);
   if (result != nullptr) {
     MemTracker::record_virtual_memory_reserve_and_commit(result, bytes, CALLER_PC, mem_tag);
   }
   return result;
->>>>>>> 1b2d40ad
 }
 
 char* os::attempt_map_memory_to_file_at(char* addr, size_t bytes, int file_desc, MemTag mem_tag) {
