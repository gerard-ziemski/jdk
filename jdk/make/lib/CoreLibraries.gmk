#
# Copyright (c) 2011, 2014, Oracle and/or its affiliates. All rights reserved.
# DO NOT ALTER OR REMOVE COPYRIGHT NOTICES OR THIS FILE HEADER.
#
# This code is free software; you can redistribute it and/or modify it
# under the terms of the GNU General Public License version 2 only, as
# published by the Free Software Foundation.  Oracle designates this
# particular file as subject to the "Classpath" exception as provided
# by Oracle in the LICENSE file that accompanied this code.
#
# This code is distributed in the hope that it will be useful, but WITHOUT
# ANY WARRANTY; without even the implied warranty of MERCHANTABILITY or
# FITNESS FOR A PARTICULAR PURPOSE.  See the GNU General Public License
# version 2 for more details (a copy is included in the LICENSE file that
# accompanied this code).
#
# You should have received a copy of the GNU General Public License version
# 2 along with this work; if not, write to the Free Software Foundation,
# Inc., 51 Franklin St, Fifth Floor, Boston, MA 02110-1301 USA.
#
# Please contact Oracle, 500 Oracle Parkway, Redwood Shores, CA 94065 USA
# or visit www.oracle.com if you need additional information or have any
# questions.
#

WIN_VERIFY_LIB := $(SUPPORT_OUTPUTDIR)/native/$(MODULE)/libverify/verify.lib

##########################################################################################
# libfdlibm is statically linked with libjava below and not delivered into the 
# product on its own.

BUILD_LIBFDLIBM_OPTIMIZATION := HIGH

ifneq ($(OPENJDK_TARGET_OS), solaris)
  BUILD_LIBFDLIBM_OPTIMIZATION := NONE
endif

LIBFDLIBM_SRC := $(JDK_TOPDIR)/src/java.base/share/native/libfdlibm
LIBFDLIBM_CFLAGS := -I$(LIBFDLIBM_SRC)

ifneq ($(OPENJDK_TARGET_OS), macosx)
  $(eval $(call SetupNativeCompilation,BUILD_LIBFDLIBM, \
      STATIC_LIBRARY := fdlibm, \
      OUTPUT_DIR := $(SUPPORT_OUTPUTDIR)/native/$(MODULE), \
      SRC := $(LIBFDLIBM_SRC), \
      LANG := C, \
      OPTIMIZATION := $(BUILD_LIBFDLIBM_OPTIMIZATION), \
      CFLAGS := $(CFLAGS_JDKLIB) $(LIBFDLIBM_CFLAGS), \
      CFLAGS_windows_debug := -DLOGGING, \
      CFLAGS_aix := -qfloat=nomaf, \
      ARFLAGS := $(ARFLAGS), \
      OBJECT_DIR := $(SUPPORT_OUTPUTDIR)/native/$(MODULE)/libfdlibm, \
      DEBUG_SYMBOLS := $(DEBUG_ALL_BINARIES)))

else

  # On macosx the old build does partial (incremental) linking of fdlibm instead of
  # a plain static library.
  $(eval $(call SetupNativeCompilation,BUILD_LIBFDLIBM_MAC, \
      LIBRARY := fdlibm, \
      OUTPUT_DIR := $(SUPPORT_OUTPUTDIR)/native/$(MODULE)/libfdlibm, \
      SRC := $(LIBFDLIBM_SRC), \
      LANG := C, \
      CFLAGS := $(CFLAGS_JDKLIB) $(LIBFDLIBM_CFLAGS), \
      LDFLAGS := -nostdlib -r -arch x86_64, \
      OBJECT_DIR := $(SUPPORT_OUTPUTDIR)/native/$(MODULE)/libfdlibm, \
      DEBUG_SYMBOLS := $(DEBUG_ALL_BINARIES)))

  BUILD_LIBFDLIBM := $(SUPPORT_OUTPUTDIR)/native/$(MODULE)/$(LIBRARY_PREFIX)fdlibm$(STATIC_LIBRARY_SUFFIX)
  $(BUILD_LIBFDLIBM): $(BUILD_LIBFDLIBM_MAC)
	$(call install-file)

endif

##########################################################################################

BUILD_LIBVERIFY_SRC := check_code.c check_format.c

ifeq ($(OPENJDK_TARGET_OS), solaris)
  ifneq ($(OPENJDK_TARGET_CPU), x86_64)
    BUILD_LIBVERIFY_REORDER := $(JDK_TOPDIR)/make/mapfiles/libverify/reorder-$(OPENJDK_TARGET_CPU)
  endif
endif

LIBVERIFY_OPTIMIZATION := HIGH
ifneq ($(findstring $(OPENJDK_TARGET_OS), solaris linux), )
  ifeq ($(ENABLE_DEBUG_SYMBOLS), true)
    LIBVERIFY_OPTIMIZATION := LOW
  endif
endif

$(eval $(call SetupNativeCompilation,BUILD_LIBVERIFY, \
    LIBRARY := verify, \
    OUTPUT_DIR := $(INSTALL_LIBRARIES_HERE), \
    SRC := $(JDK_TOPDIR)/src/java.base/share/native/libverify, \
    LANG := C, \
    OPTIMIZATION := $(LIBVERIFY_OPTIMIZATION), \
    CFLAGS := $(CFLAGS_JDKLIB), \
    MAPFILE := $(JDK_TOPDIR)/make/mapfiles/libverify/mapfile-vers, \
    LDFLAGS := $(LDFLAGS_JDKLIB) \
        $(call SET_SHARED_LIBRARY_ORIGIN), \
    LDFLAGS_SUFFIX_unix := -ljvm -lc, \
    LDFLAGS_SUFFIX_windows := jvm.lib, \
    VERSIONINFO_RESOURCE := $(GLOBAL_VERSION_INFO_RESOURCE), \
    RC_FLAGS := $(RC_FLAGS) \
        -D "JDK_FNAME=verify.dll" \
        -D "JDK_INTERNAL_NAME=verify" \
        -D "JDK_FTYPE=0x2L", \
    REORDER := $(BUILD_LIBVERIFY_REORDER), \
    OBJECT_DIR := $(SUPPORT_OUTPUTDIR)/native/$(MODULE)/libverify, \
    DEBUG_SYMBOLS := true))

TARGETS += $(BUILD_LIBVERIFY)

##########################################################################################

LIBJAVA_SRC_DIRS := $(call FindSrcDirsForLib, java.base, java)

ifeq ($(OPENJDK_TARGET_OS), macosx)
  LIBJAVA_EXCLUDE_FILES += $(JDK_TOPDIR)/src/java.base/unix/native/libjava/HostLocaleProviderAdapter_md.c
endif

LIBJAVA_CFLAGS := $(addprefix -I, $(LIBJAVA_SRC_DIRS)) \
    -I$(JDK_TOPDIR)/src/java.base/share/native/libfdlibm \
    -I$(SUPPORT_OUTPUTDIR)/headers/java.base \
    -DARCHPROPNAME='"$(OPENJDK_TARGET_CPU_OSARCH)"'

LIBJAVA_CFLAGS += -DJDK_MAJOR_VERSION='"$(JDK_MAJOR_VERSION)"' \
    -DJDK_MINOR_VERSION='"$(JDK_MINOR_VERSION)"' \
    -DJDK_MICRO_VERSION='"$(JDK_MICRO_VERSION)"' \
     -DJDK_BUILD_NUMBER='"$(JDK_BUILD_NUMBER)"'

ifneq (, $(JDK_UPDATE_VERSION))
  LIBJAVA_CFLAGS += -DJDK_UPDATE_VERSION='"$(JDK_UPDATE_VERSION)"'
endif

ifneq ($(OPENJDK_TARGET_OS), macosx)
  LIBJAVA_EXCLUDE_FILES += java_props_macosx.c
else
  BUILD_LIBJAVA_java_props_md.c_CFLAGS := -x objective-c
  BUILD_LIBJAVA_java_props_macosx.c_CFLAGS := -x objective-c
endif

ifeq ($(OPENJDK_TARGET_OS), solaris)
  ifneq ($(OPENJDK_TARGET_CPU), x86_64)
    LIBJAVA_REORDER := $(JDK_TOPDIR)/make/mapfiles/libjava/reorder-$(OPENJDK_TARGET_CPU)
  endif
endif

$(eval $(call SetupNativeCompilation,BUILD_LIBJAVA, \
    LIBRARY := java, \
    OUTPUT_DIR := $(INSTALL_LIBRARIES_HERE), \
    SRC := $(LIBJAVA_SRC_DIRS), \
    EXCLUDES := fdlibm/src zip prefs, \
    EXCLUDE_FILES := $(LIBJAVA_EXCLUDE_FILES), \
    LANG := C, \
    OPTIMIZATION := HIGH, \
    CFLAGS := $(CFLAGS_JDKLIB) \
        $(LIBJAVA_CFLAGS), \
    MAPFILE := $(JDK_TOPDIR)/make/mapfiles/libjava/mapfile-vers, \
    LDFLAGS := $(LDFLAGS_JDKLIB) \
        $(call SET_SHARED_LIBRARY_ORIGIN), \
    LDFLAGS_SUFFIX_unix := -ljvm -lverify, \
    LDFLAGS_SUFFIX_solaris := -lsocket -lnsl -lscf $(LIBDL) $(BUILD_LIBFDLIBM) -lc, \
    LDFLAGS_SUFFIX_linux := $(LIBDL) $(BUILD_LIBFDLIBM), \
    LDFLAGS_SUFFIX_aix := $(LIBDL) $(BUILD_LIBFDLIBM) -lm,\
    LDFLAGS_SUFFIX_macosx := -L$(SUPPORT_OUTPUTDIR)/native/$(MODULE)/ -lfdlibm \
        -framework CoreFoundation \
        -framework Foundation \
        -framework Security -framework SystemConfiguration, \
    LDFLAGS_SUFFIX_windows := -export:winFileHandleOpen -export:handleLseek \
        -export:getLastErrorString \
        jvm.lib $(BUILD_LIBFDLIBM) $(WIN_VERIFY_LIB) \
        shell32.lib delayimp.lib -DELAYLOAD:shell32.dll \
        advapi32.lib, \
    VERSIONINFO_RESOURCE := $(GLOBAL_VERSION_INFO_RESOURCE), \
    RC_FLAGS := $(RC_FLAGS) \
        -D "JDK_FNAME=java.dll" \
        -D "JDK_INTERNAL_NAME=java" \
        -D "JDK_FTYPE=0x2L", \
    REORDER := $(LIBJAVA_REORDER), \
    OBJECT_DIR := $(SUPPORT_OUTPUTDIR)/native/$(MODULE)/libjava, \
    DEBUG_SYMBOLS := $(DEBUG_ALL_BINARIES)))

TARGETS += $(BUILD_LIBJAVA)

$(BUILD_LIBJAVA): $(BUILD_LIBVERIFY)

$(BUILD_LIBJAVA): $(BUILD_LIBFDLIBM)

##########################################################################################

BUILD_LIBZIP_EXCLUDES :=
ifeq ($(USE_EXTERNAL_LIBZ), true)
  LIBZIP_EXCLUDES += zlib-1.2.8
endif

BUILD_LIBZIP_REORDER :=
ifeq ($(OPENJDK_TARGET_OS), solaris)
  ifneq ($(OPENJDK_TARGET_CPU), x86_64)
    BUILD_LIBZIP_REORDER := $(JDK_TOPDIR)/make/mapfiles/libzip/reorder-$(OPENJDK_TARGET_CPU)
  endif
endif

ifeq ($(LIBZIP_CAN_USE_MMAP), true)
  BUILD_LIBZIP_MMAP := -DUSE_MMAP
endif

$(eval $(call SetupNativeCompilation,BUILD_LIBZIP, \
    LIBRARY := zip, \
    OUTPUT_DIR := $(INSTALL_LIBRARIES_HERE), \
    LANG := C, \
    OPTIMIZATION := LOW, \
    SRC := $(JDK_TOPDIR)/src/java.base/share/native/libzip, \
    EXCLUDES := $(LIBZIP_EXCLUDES), \
    CFLAGS := $(CFLAGS_JDKLIB) \
        $(ZLIB_CPPFLAGS) \
        -I$(JDK_TOPDIR)/src/java.base/share/native/libjava \
<<<<<<< HEAD
        -I$(JDK_TOPDIR)/src/java.base/$(OPENJDK_TARGET_OS_API_DIR)/native/libjava \
        -I$(SUPPORT_OUTPUTDIR)/headers/java.base, \
    CFLAGS_posix := $(BUILD_LIBZIP_MMAP) -UDEBUG, \
=======
        -I$(JDK_TOPDIR)/src/java.base/$(OPENJDK_TARGET_OS_TYPE)/native/libjava \
        -I$(JDK_OUTPUTDIR)/gensrc_headers/java.base, \
    CFLAGS_unix := $(BUILD_LIBZIP_MMAP) -UDEBUG, \
>>>>>>> 65904e6a
    MAPFILE := $(JDK_TOPDIR)/make/mapfiles/libzip/mapfile-vers, \
    REORDER := $(BUILD_LIBZIP_REORDER), \
    LDFLAGS := $(LDFLAGS_JDKLIB) \
        $(call SET_SHARED_LIBRARY_ORIGIN) \
        $(EXPORT_ZIP_FUNCS), \
    LDFLAGS_windows := -export:ZIP_Open -export:ZIP_Close -export:ZIP_FindEntry \
        -export:ZIP_ReadEntry -export:ZIP_GetNextEntry \
        -export:ZIP_InflateFully -export:ZIP_CRC32 \
        jvm.lib $(WIN_JAVA_LIB), \
    LDFLAGS_SUFFIX_linux := -ljvm -ljava $(LIBZ), \
    LDFLAGS_SUFFIX_solaris := -ljvm -ljava $(LIBZ) -lc, \
    LDFLAGS_SUFFIX_aix := -ljvm -ljava $(LIBZ),\
    LDFLAGS_SUFFIX_macosx := $(LIBZ) -ljava -ljvm, \
    VERSIONINFO_RESOURCE := $(GLOBAL_VERSION_INFO_RESOURCE), \
    RC_FLAGS := $(RC_FLAGS) \
        -D "JDK_FNAME=zip.dll" \
        -D "JDK_INTERNAL_NAME=zip" \
        -D "JDK_FTYPE=0x2L", \
    OBJECT_DIR := $(SUPPORT_OUTPUTDIR)/native/$(MODULE)/libzip, \
    DEBUG_SYMBOLS := $(DEBUG_ALL_BINARIES)))


$(BUILD_LIBZIP): $(BUILD_LIBJAVA)

TARGETS += $(BUILD_LIBZIP)

##########################################################################################

BUILD_LIBJLI_SRC_DIRS := $(JDK_TOPDIR)/src/java.base/share/native/libjli \
    $(JDK_TOPDIR)/src/java.base/$(OPENJDK_TARGET_OS_TYPE)/native/libjli

LIBJLI_CFLAGS := $(CFLAGS_JDKLIB)

BUILD_LIBJLI_FILES := \
    java.c \
    splashscreen_stubs.c \
    parse_manifest.c \
    version_comp.c \
    wildcard.c \
    jli_util.c

ifeq ($(JVM_VARIANT_ZERO), true)
  ERGO_FAMILY := zero
else
  ifeq ($(OPENJDK_TARGET_CPU_ARCH), x86)
    ERGO_FAMILY := i586
  else
    ERGO_FAMILY := $(OPENJDK_TARGET_CPU_ARCH)
  endif
endif

ifeq ($(OPENJDK_TARGET_OS), macosx)
  BUILD_LIBJLI_SRC_DIRS += $(JDK_TOPDIR)/src/java.base/macosx/native/libjli
  BUILD_LIBJLI_FILES += java_md_common.c java_md_macosx.c

  BUILD_LIBJLI_java_md_macosx.c_CFLAGS := -x objective-c
  BUILD_LIBJLI_STATIC_java_md_macosx.c_CFLAGS := -x objective-c
endif

ifeq ($(OPENJDK_TARGET_OS), windows)
  BUILD_LIBJLI_FILES += java_md.c \
      cmdtoargs.c
  # Staticically link with c runtime on windows.
  LIBJLI_CFLAGS := $(filter-out -MD, $(LIBJLI_CFLAGS))
else ifneq ($(OPENJDK_TARGET_OS), macosx)

  BUILD_LIBJLI_FILES += java_md_common.c
  BUILD_LIBJLI_FILES += java_md_solinux.c ergo.c

  ERGO_ARCH_FILE = ergo_$(ERGO_FAMILY).c

  # if the architecture specific ergo file exists then
  # use it, else use the generic definitions from ergo.c
  ifneq ($(wildcard $(JDK_TOPDIR)/src/java.base/$(OPENJDK_TARGET_OS_TYPE)/native/libjli/$(ERGO_ARCH_FILE)), )
    BUILD_LIBJLI_FILES += $(ERGO_ARCH_FILE)
  else # !ERGO_ARCH_FILE
    LIBJLI_CFLAGS += -DUSE_GENERIC_ERGO
  endif # ERGO_ARCH_FILE
endif #WINDOWS

LIBJLI_CFLAGS += $(foreach dir, $(BUILD_LIBJLI_SRC_DIRS), -I$(dir))

# Append defines depending on target platform
LIBJLI_CFLAGS += $(OPENJDK_TARGET_CPU_JLI_CFLAGS)

ifeq ($(OPENJDK_TARGET_OS), macosx)
  LIBJLI_CFLAGS += -DPACKAGE_PATH=\"$(PACKAGE_PATH)\"
endif

ifneq ($(USE_EXTERNAL_LIBZ), true)
  BUILD_LIBJLI_SRC_DIRS += $(JDK_TOPDIR)/src/java.base/share/native/libzip/zlib-1.2.8
  LIBJLI_CFLAGS += $(ZLIB_CPPFLAGS)
  BUILD_LIBJLI_FILES += \
      inflate.c \
      inftrees.c \
      inffast.c \
      zadler32.c \
      zcrc32.c \
      zutil.c
endif

ifeq ($(OPENJDK_TARGET_OS), windows)
  LIBJLI_OUTPUT_DIR := $(INSTALL_LIBRARIES_HERE)
else
  LIBJLI_OUTPUT_DIR := $(INSTALL_LIBRARIES_HERE)/jli
endif

$(eval $(call SetupNativeCompilation,BUILD_LIBJLI, \
    LIBRARY := jli, \
    OUTPUT_DIR := $(LIBJLI_OUTPUT_DIR), \
    SRC := $(BUILD_LIBJLI_SRC_DIRS), \
    INCLUDE_FILES := $(BUILD_LIBJLI_FILES), \
    LANG := C, \
    OPTIMIZATION := HIGH, \
    CFLAGS := $(LIBJLI_CFLAGS), \
    MAPFILE := $(JDK_TOPDIR)/make/mapfiles/libjli/mapfile-vers, \
    LDFLAGS := $(LDFLAGS_JDKLIB) \
        $(call SET_SHARED_LIBRARY_ORIGIN), \
    LDFLAGS_linux := $(call SET_SHARED_LIBRARY_ORIGIN,/..), \
    LDFLAGS_solaris := $(call SET_SHARED_LIBRARY_ORIGIN,/..), \
    LDFLAGS_macosx := -framework Cocoa -framework Security -framework ApplicationServices, \
    LDFLAGS_SUFFIX_solaris := $(LIBZ) $(LIBDL) -lc, \
    LDFLAGS_SUFFIX_linux := $(LIBZ) $(LIBDL) -lc -lpthread, \
    LDFLAGS_SUFFIX_aix := $(LIBZ) $(LIBDL),\
    LDFLAGS_SUFFIX_macosx := $(LIBZ), \
    LDFLAGS_SUFFIX_windows := \
        -export:JLI_Launch \
        -export:JLI_ManifestIterate \
        -export:JLI_SetTraceLauncher \
        -export:JLI_ReportErrorMessage \
        -export:JLI_ReportErrorMessageSys \
        -export:JLI_ReportMessage \
        -export:JLI_ReportExceptionDescription \
        -export:JLI_MemAlloc \
        -export:JLI_CmdToArgs \
        -export:JLI_GetStdArgc \
        -export:JLI_GetStdArgs \
        advapi32.lib \
        comctl32.lib \
        user32.lib, \
    VERSIONINFO_RESOURCE := $(GLOBAL_VERSION_INFO_RESOURCE), \
    RC_FLAGS := $(RC_FLAGS) \
        -D "JDK_FNAME=jli.dll" \
        -D "JDK_INTERNAL_NAME=jli" \
        -D "JDK_FTYPE=0x2L", \
    OBJECT_DIR := $(SUPPORT_OUTPUTDIR)/native/$(MODULE)/libjli, \
    DEBUG_SYMBOLS := $(DEBUG_ALL_BINARIES)))

TARGETS += $(BUILD_LIBJLI)

# On windows, the static library has the same suffix as the import library created by
# with the shared library, so the static library is given a different name. No harm
# in doing it for all platform to reduce complexity.
ifeq ($(OPENJDK_TARGET_OS), windows)
  $(eval $(call SetupNativeCompilation,BUILD_LIBJLI_STATIC, \
      STATIC_LIBRARY := jli_static, \
      OUTPUT_DIR := $(SUPPORT_OUTPUTDIR)/native/$(MODULE), \
      SRC := $(BUILD_LIBJLI_SRC_DIRS), \
      INCLUDE_FILES := $(BUILD_LIBJLI_FILES), \
      LANG := C, \
      OPTIMIZATION := HIGH, \
      CFLAGS := $(STATIC_LIBRARY_FLAGS) $(LIBJLI_CFLAGS), \
      ARFLAGS := $(ARFLAGS), \
      OBJECT_DIR := $(SUPPORT_OUTPUTDIR)/native/$(MODULE)/libjli_static, \
      DEBUG_SYMBOLS := $(DEBUG_ALL_BINARIES)))

  TARGETS += $(BUILD_LIBJLI_STATIC)

else ifeq ($(OPENJDK_TARGET_OS), macosx)
  #
  # On macosx they do partial (incremental) linking of libjli_static.a
  # code it here...rather than add support to NativeCompilation
  # as this is first time I see it
  $(eval $(call SetupNativeCompilation,BUILD_LIBJLI_STATIC, \
      LIBRARY := jli_static, \
      OUTPUT_DIR := $(SUPPORT_OUTPUTDIR)/native/$(MODULE), \
      SRC := $(BUILD_LIBJLI_SRC_DIRS), \
      INCLUDE_FILES := $(BUILD_LIBJLI_FILES), \
      LANG := C, \
      OPTIMIZATION := HIGH, \
      CFLAGS := $(CFLAGS_JDKLIB) $(LIBJLI_CFLAGS), \
      LDFLAGS := -nostdlib -r, \
      OBJECT_DIR := $(SUPPORT_OUTPUTDIR)/native/$(MODULE)/libjli_static, \
      DEBUG_SYMBOLS := $(DEBUG_ALL_BINARIES)))

  $(SUPPORT_OUTPUTDIR)/native/$(MODULE)/libjli_static.a: $(BUILD_LIBJLI_STATIC)
	$(call install-file)

  TARGETS += $(SUPPORT_OUTPUTDIR)/native/$(MODULE)/libjli_static.a

else ifeq ($(OPENJDK_TARGET_OS), aix)
  # AIX also requires a static libjli because the compiler doesn't support '-rpath'
  $(eval $(call SetupNativeCompilation,BUILD_LIBJLI_STATIC,\
      STATIC_LIBRARY:=jli_static,\
      OUTPUT_DIR:=$(SUPPORT_OUTPUTDIR)/native/$(MODULE),\
      SRC:=$(BUILD_LIBJLI_SRC_DIRS),\
      INCLUDE_FILES:=$(BUILD_LIBJLI_FILES),\
      LANG:=C,\
      OPTIMIZATION:=HIGH, \
      CFLAGS:=$(STATIC_LIBRARY_FLAGS) $(LIBJLI_CFLAGS),\
      ARFLAGS:=$(ARFLAGS),\
      OBJECT_DIR:=$(SUPPORT_OUTPUTDIR)/native/$(MODULE)/libjli_static))

  TARGETS += $(BUILD_LIBJLI_STATIC)

endif
<|MERGE_RESOLUTION|>--- conflicted
+++ resolved
@@ -216,15 +216,9 @@
     CFLAGS := $(CFLAGS_JDKLIB) \
         $(ZLIB_CPPFLAGS) \
         -I$(JDK_TOPDIR)/src/java.base/share/native/libjava \
-<<<<<<< HEAD
-        -I$(JDK_TOPDIR)/src/java.base/$(OPENJDK_TARGET_OS_API_DIR)/native/libjava \
+        -I$(JDK_TOPDIR)/src/java.base/$(OPENJDK_TARGET_OS_TYPE)/native/libjava \
         -I$(SUPPORT_OUTPUTDIR)/headers/java.base, \
-    CFLAGS_posix := $(BUILD_LIBZIP_MMAP) -UDEBUG, \
-=======
-        -I$(JDK_TOPDIR)/src/java.base/$(OPENJDK_TARGET_OS_TYPE)/native/libjava \
-        -I$(JDK_OUTPUTDIR)/gensrc_headers/java.base, \
     CFLAGS_unix := $(BUILD_LIBZIP_MMAP) -UDEBUG, \
->>>>>>> 65904e6a
     MAPFILE := $(JDK_TOPDIR)/make/mapfiles/libzip/mapfile-vers, \
     REORDER := $(BUILD_LIBZIP_REORDER), \
     LDFLAGS := $(LDFLAGS_JDKLIB) \
